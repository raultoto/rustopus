use anyhow::Result;
use rustopus::{
    config::Config,
    core::Gateway,
    protocol::http::{HttpServer, HttpProtocol}
};
use tracing::{info, Level};
use std::sync::Arc;
use tokio::sync::RwLock;

#[tokio::main]
async fn main() -> Result<()> {
    // Initialize logging
    tracing_subscriber::fmt()
        .with_max_level(Level::INFO)
        .init();

    info!("Starting RustOpus API Gateway...");
    
    info!("Loading configuration...");
    // Load configuration
    let config = Config::load()?;
    
    // Print configuration details
    info!("Server configuration:");
    info!("  Host: {}", config.server.host);
    info!("  Port: {}", config.server.port);
    info!("  Workers: {}", config.server.workers);
    
    info!("Metrics configuration:");
    info!("  Enabled: {}", config.metrics.enabled);
    info!("  Port: {}", config.metrics.port);
    
    info!("Number of configured endpoints: {}", config.endpoints.len());

    // Create and start HTTP gateway
    let gateway = Gateway::new(
        "rustopus".to_string(),
        env!("CARGO_PKG_VERSION").to_string(),
        config.clone(),
    )?;

    let http: HttpServer = HttpServer::new(
        Arc::new(RwLock::new(HttpProtocol::new())),
        Arc::new(config),
    );
    
    // Start the gateway
<<<<<<< HEAD
    info!("Starting HTTP gateway.....");
    info!("Starting RustOpus HTTP gateway...");
    info!("Starting  Rustopus HTTP gateway...");
=======
>>>>>>> 724dd3f2
    http.start().await?;

    Ok(())
} <|MERGE_RESOLUTION|>--- conflicted
+++ resolved
@@ -46,12 +46,7 @@
     );
     
     // Start the gateway
-<<<<<<< HEAD
     info!("Starting HTTP gateway.....");
-    info!("Starting RustOpus HTTP gateway...");
-    info!("Starting  Rustopus HTTP gateway...");
-=======
->>>>>>> 724dd3f2
     http.start().await?;
 
     Ok(())
