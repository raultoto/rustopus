use anyhow::Result;
use rustopus::{
    config::Config,
    core::Gateway,
    protocol::http::{HttpServer, HttpProtocol}
};
use tracing::{info, Level};
use std::sync::Arc;
use tokio::sync::RwLock;

#[tokio::main]
async fn main() -> Result<()> {
    // Initialize logging
    tracing_subscriber::fmt()
        .with_max_level(Level::INFO)
        .init();

    info!("Starting RustOpus API Gateway...");

    // Load configuration
    let config = Config::load()?;
    
    // Print configuration details
    info!("Server configuration:");
    info!("  Host: {}", config.server.host);
    info!("  Port: {}", config.server.port);
    info!("  Workers: {}", config.server.workers);
    
    info!("Metrics configuration:");
    info!("  Enabled: {}", config.metrics.enabled);
    info!("  Port: {}", config.metrics.port);
    
    info!("Number of configured endpoints: {}", config.endpoints.len());

    // Create and start HTTP gateway
    let gateway = Gateway::new(
        "rustopus".to_string(),
        env!("CARGO_PKG_VERSION").to_string(),
        config.clone(),
    )?;

    let http: HttpServer = HttpServer::new(
        Arc::new(RwLock::new(HttpProtocol::new())),
        Arc::new(config),
    );
    
    // Start the gateway
<<<<<<< HEAD
    info!("Starting  Rustopus HTTP gateway...");
=======
    info!("Starting HTTP gateway.....");
>>>>>>> 2bb66318
    http.start().await?;

    Ok(())
} <|MERGE_RESOLUTION|>--- conflicted
+++ resolved
@@ -45,11 +45,6 @@
     );
     
     // Start the gateway
-<<<<<<< HEAD
-    info!("Starting  Rustopus HTTP gateway...");
-=======
-    info!("Starting HTTP gateway.....");
->>>>>>> 2bb66318
     http.start().await?;
 
     Ok(())
